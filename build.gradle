--- conflicted
+++ resolved
@@ -6,13 +6,8 @@
 
     dependencies {
         classpath 'com.jfrog.bintray.gradle:gradle-bintray-plugin:1.8.5'
-<<<<<<< HEAD
         classpath 'com.github.maiflai:gradle-scalatest:0.30'
-        classpath "com.github.ben-manes:gradle-versions-plugin:0.29.0"
-=======
-        classpath 'com.github.maiflai:gradle-scalatest:0.26'
         classpath "com.github.ben-manes:gradle-versions-plugin:0.36.0"
->>>>>>> bcfb1bdb
     }
 }
 
