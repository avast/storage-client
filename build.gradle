buildscript {
    repositories {
        mavenCentral()
    }
    dependencies {
        classpath "com.github.ben-manes:gradle-versions-plugin:0.39.0"
    }
}
plugins {
    id 'io.github.gradle-nexus.publish-plugin' version '1.1.0'
}

ext {
    metricsVersion = "2.8.5"
    http4sVersion = "0.21.22"
    monixVersion = "3.4.0" // Used only in tests.
}

nexusPublishing {
    repositories {
        sonatype()
    }
}

allprojects {
    group = 'com.avast.clients.storage'
    version = version == 'unspecified' ? 'DEVELOPER-SNAPSHOT' : version
}

subprojects {
    apply plugin: 'java'
    apply plugin: 'scala'
    apply plugin: 'java-library'
    apply plugin: 'maven-publish'
    apply plugin: 'signing'
    apply plugin: "com.github.ben-manes.versions"

    sourceCompatibility = '1.8'

    repositories {
        mavenCentral()
    }

    jar {
        manifest {
            attributes 'Implementation-Version': archiveVersion
        }
    }

    dependencies {
<<<<<<< HEAD
        api 'org.slf4j:jul-to-slf4j:1.7.30'
        api 'org.slf4j:jcl-over-slf4j:1.7.32'
=======
        api 'org.slf4j:jul-to-slf4j:1.7.32'
        api 'org.slf4j:jcl-over-slf4j:1.7.31'
>>>>>>> 22e145bd
        api 'com.typesafe.scala-logging:scala-logging_2.13:3.9.4'

        testImplementation "org.http4s:http4s-blaze-server_2.13:$http4sVersion"

        testImplementation "ch.qos.logback:logback-classic:1.2.3"
        testImplementation 'junit:junit:4.13.2'
        testImplementation "org.scalatest:scalatest_2.13:3.0.9"
        testImplementation 'org.mockito:mockito-core:3.11.2'
        testImplementation "org.pegdown:pegdown:1.6.0"
    }

    java {
        withJavadocJar()
        withSourcesJar()
    }

    afterEvaluate {
        publishing {
            publications {
                mavenJava(MavenPublication) {
                    from(components.java)
                    artifactId = archivesBaseName
                    pom {
                        name = 'Scala storage client'
                        description = 'Finally-tagless implementation of client for misc. storages represented by backends. Supports backends fallbacks.'
                        url = 'https://github.com/avast/storage-client'
                        licenses {
                            license {
                                name = 'Apache License 2.0'
                                url = 'http://www.apache.org/licenses/LICENSE-2.0'
                            }
                        }
                        developers {
                            developer {
                                id = 'jendakol'
                                name = 'Jenda Kolena'
                                email = 'jan.kolena@avast.com'
                            }
                        }
                        scm {
                            connection = 'scm:git:git://github.com/avast/storage-client.git'
                            developerConnection = 'scm:git:ssh://github.com/avast/storage-client.git'
                            url = 'https://github.com/avast/storage-client'
                        }
                    }
                }
            }
        }
    }

    signing {
        String base64Key = System.getenv('SIGNING_KEY')
        if (base64Key) {
            useInMemoryPgpKeys(new String(Base64.decoder.decode(base64Key)), System.getenv('SIGNING_PASSWORD'))
            sign publishing.publications
        }
    }

}<|MERGE_RESOLUTION|>--- conflicted
+++ resolved
@@ -48,13 +48,8 @@
     }
 
     dependencies {
-<<<<<<< HEAD
-        api 'org.slf4j:jul-to-slf4j:1.7.30'
+        api 'org.slf4j:jul-to-slf4j:1.7.32'
         api 'org.slf4j:jcl-over-slf4j:1.7.32'
-=======
-        api 'org.slf4j:jul-to-slf4j:1.7.32'
-        api 'org.slf4j:jcl-over-slf4j:1.7.31'
->>>>>>> 22e145bd
         api 'com.typesafe.scala-logging:scala-logging_2.13:3.9.4'
 
         testImplementation "org.http4s:http4s-blaze-server_2.13:$http4sVersion"
