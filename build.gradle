buildscript {
    repositories {
        mavenCentral()
    }
    dependencies {
        classpath "com.github.ben-manes:gradle-versions-plugin:0.38.0"
    }
}
plugins {
    id 'io.github.gradle-nexus.publish-plugin' version '1.1.0'
}

ext {
    circeVersion = "0.13.0"
    metricsVersion = "2.8.5"
<<<<<<< HEAD
    http4sVersion = "0.21.22"
    monixVersion = "3.3.0" // Used only in tests.
=======
    http4sVersion = "0.21.20"
    monixVersion = "3.4.0" // Used only in tests.
>>>>>>> cae18550
}

nexusPublishing {
    repositories {
        sonatype()
    }
}

allprojects {
    group = 'com.avast.clients.storage'
    version = version == 'unspecified' ? 'DEVELOPER-SNAPSHOT' : version
}

subprojects {
    apply plugin: 'java'
    apply plugin: 'scala'
    apply plugin: 'java-library'
    apply plugin: 'maven-publish'
    apply plugin: 'signing'
    apply plugin: "com.github.ben-manes.versions"

    sourceCompatibility = '1.8'

    repositories {
        mavenCentral()
    }

    jar {
        manifest {
            attributes 'Implementation-Version': archiveVersion
        }
    }

    dependencies {
        api 'org.slf4j:jul-to-slf4j:1.7.30'
        api 'org.slf4j:jcl-over-slf4j:1.7.30'
        api 'com.typesafe.scala-logging:scala-logging_2.13:3.9.3'

        testImplementation "org.http4s:http4s-blaze-server_2.13:$http4sVersion"

        testImplementation "ch.qos.logback:logback-classic:1.2.3"
        testImplementation 'junit:junit:4.13.2'
        testImplementation "org.scalatest:scalatest_2.13:3.0.9"
        testImplementation 'org.mockito:mockito-core:3.9.0'
        testImplementation "org.pegdown:pegdown:1.6.0"
    }

    java {
        withJavadocJar()
        withSourcesJar()
    }

    afterEvaluate {
        publishing {
            publications {
                mavenJava(MavenPublication) {
                    from(components.java)
                    artifactId = archivesBaseName
                    pom {
                        name = 'Scala storage client'
                        description = 'Finally-tagless implementation of client for misc. storages represented by backends. Supports backends fallbacks.'
                        url = 'https://github.com/avast/storage-client'
                        licenses {
                            license {
                                name = 'Apache License 2.0'
                                url = 'http://www.apache.org/licenses/LICENSE-2.0'
                            }
                        }
                        developers {
                            developer {
                                id = 'jendakol'
                                name = 'Jenda Kolena'
                                email = 'jan.kolena@avast.com'
                            }
                        }
                        scm {
                            connection = 'scm:git:git://github.com/avast/storage-client.git'
                            developerConnection = 'scm:git:ssh://github.com/avast/storage-client.git'
                            url = 'https://github.com/avast/storage-client'
                        }
                    }
                }
            }
        }
    }

    signing {
        String base64Key = System.getenv('SIGNING_KEY')
        if (base64Key) {
            useInMemoryPgpKeys(new String(Base64.decoder.decode(base64Key)), System.getenv('SIGNING_PASSWORD'))
            sign publishing.publications
        }
    }

}<|MERGE_RESOLUTION|>--- conflicted
+++ resolved
@@ -13,13 +13,8 @@
 ext {
     circeVersion = "0.13.0"
     metricsVersion = "2.8.5"
-<<<<<<< HEAD
     http4sVersion = "0.21.22"
-    monixVersion = "3.3.0" // Used only in tests.
-=======
-    http4sVersion = "0.21.20"
     monixVersion = "3.4.0" // Used only in tests.
->>>>>>> cae18550
 }
 
 nexusPublishing {
